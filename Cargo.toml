--- conflicted
+++ resolved
@@ -6,10 +6,6 @@
 [dependencies]
 hyper = "0.7.2"
 git2 = "0.3"
-<<<<<<< HEAD
 rustc-serialize = "0.3.18"
-=======
-rustc-serialize = "*"
 url = "*"
-mime = "*"
->>>>>>> fff7b128
+mime = "*"